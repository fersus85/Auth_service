import logging
from typing import List
from uuid import UUID

from fastapi import APIRouter, HTTPException, status
from fastapi.params import Depends

from core.config import UserRoleDefault
from responses.admin_responses import (
    get_role_assign_response,
    get_role_create_response,
    get_role_del_response,
    get_role_info_response,
    get_role_upd_response,
)
from schemas.role import RoleAssign, RoleCreate, RoleRead, RoleUpdate
from services.helpers import PermissionChecker
from services.role.role_service import RoleService, get_role_service

logger = logging.getLogger(__name__)

router = APIRouter(
    prefix="/role",
    tags=["Admin"],
    dependencies=[
        Depends(
            PermissionChecker(
                required={UserRoleDefault.ADMIN, UserRoleDefault.SUPERUSER}
            )
        )
    ],
)


@router.get(
    "/{role_id}",
    response_model=RoleRead,
    status_code=status.HTTP_200_OK,
    summary="Role info",
    description="Role info endpoint",
    responses=get_role_info_response(),
)
async def role_info(
    role_id: UUID, role_service: RoleService = Depends(get_role_service)
) -> RoleRead:
    if (role := await role_service.get(role_id)) is None:
        raise HTTPException(status_code=404, detail="Role not found")
    return role


@router.post(
    "/",
    response_model=RoleRead,
    status_code=status.HTTP_201_CREATED,
    summary="Role creation",
    description="Role creation endpoint",
    responses=get_role_create_response(),
)
async def create_role(
    role: RoleCreate, role_service: RoleService = Depends(get_role_service)
) -> RoleRead:
    result = await role_service.create(role)
    logger.info(f"create_role result = {result}")
    return result


@router.put(
    "/{role_id}",
    response_model=RoleRead,
    status_code=status.HTTP_200_OK,
    summary="Role update",
    description="Role update endpoint",
    responses=get_role_upd_response(),
)
async def update_role(
    role_id: UUID,
    role_update: RoleUpdate,
    role_service: RoleService = Depends(get_role_service),
) -> RoleRead:
    role = await role_service.update(role_id, role_update)
    if role is None:
        raise HTTPException(status_code=404, detail="Role not found")
    return role


@router.delete(
    "/{role_id}",
    status_code=status.HTTP_204_NO_CONTENT,
    summary="Role deletion",
    description="Role deletion endpoint",
    responses=get_role_del_response(),
)
async def delete_role(
    role_id: UUID, role_service: RoleService = Depends(get_role_service)
) -> None:
    await role_service.delete(role_id)


@router.get(
<<<<<<< HEAD
    "/",
=======
    "/list/",
>>>>>>> 3a8c03da
    response_model=List[RoleRead],
    status_code=status.HTTP_200_OK,
    summary="Roles list",
    description="Roles list endpoint",
)
async def list_roles(
    query: str | None = None,
    role_service: RoleService = Depends(get_role_service),
) -> List[RoleRead]:
    return await role_service.list_roles(query)


@router.post(
    "/assign",
    status_code=status.HTTP_204_NO_CONTENT,
    summary="Assign roles to user",
    description="Assign roles to user",
    responses=get_role_assign_response(),
)
async def assign_role(
    body: RoleAssign,
    role_service: RoleService = Depends(get_role_service),
) -> None:
    return await role_service.assign(body.role_id, body.user_id)


@router.post(
    "/revoke",
    status_code=status.HTTP_204_NO_CONTENT,
    summary="Revoke roles from user",
    description="Revoke roles from user",
    responses=get_role_assign_response(),
)
async def revoke_role(
<<<<<<< HEAD
    user_id: UUID,
    role_service: RoleService = Depends(get_role_service),
) -> None:
    return await role_service.revoke(user_id)
=======
    body: RoleAssign,
    role_service: RoleService = Depends(get_role_service),
) -> None:
    return await role_service.revoke(body.role_id, body.user_id)
>>>>>>> 3a8c03da
<|MERGE_RESOLUTION|>--- conflicted
+++ resolved
@@ -97,11 +97,7 @@
 
 
 @router.get(
-<<<<<<< HEAD
     "/",
-=======
-    "/list/",
->>>>>>> 3a8c03da
     response_model=List[RoleRead],
     status_code=status.HTTP_200_OK,
     summary="Roles list",
@@ -136,14 +132,7 @@
     responses=get_role_assign_response(),
 )
 async def revoke_role(
-<<<<<<< HEAD
     user_id: UUID,
     role_service: RoleService = Depends(get_role_service),
 ) -> None:
-    return await role_service.revoke(user_id)
-=======
-    body: RoleAssign,
-    role_service: RoleService = Depends(get_role_service),
-) -> None:
-    return await role_service.revoke(body.role_id, body.user_id)
->>>>>>> 3a8c03da
+    return await role_service.revoke(user_id)