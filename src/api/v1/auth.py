import logging
from typing import Annotated

from fastapi import (
    APIRouter,
    Body,
    Depends,
    Header,
    HTTPException,
<<<<<<< HEAD
    Query,
=======
>>>>>>> 30528a1e
    Request,
    Response,
    status,
)
from pydantic import BaseModel

from responses.auth_responses import (
    get_change_psw_response,
    get_login_response,
    get_signup_response,
    get_token_refr_response,
)
from schemas.auth import UserLogin, UserLoginResponse
from schemas.user import UserCreate, UserRead, UserUpdate
from services.auth.auth_service import AuthService, get_auth_service
from services.utils import (
    get_user_id_from_access_token,
    get_user_id_from_refresh_token,
)

logger = logging.getLogger(__name__)

router = APIRouter(prefix="/auth", tags=["Auth"])


@router.post(
    "/signup",
    status_code=status.HTTP_201_CREATED,
    response_model=UserRead,
    summary="User registration",
    description="User registration endpoint, requires username and password.",
    responses=get_signup_response(),
)
async def signup_user(
    user_create: UserCreate = Body(
        ...,
        description="login, password, first_name (опц), last_name(опц)",
    ),
    auth_service: AuthService = Depends(get_auth_service),
) -> UserRead:
    """
    Регистрация нового пользователя
    """
    logger.info("signup user %s", user_create.login)

    result = await auth_service.signup_user(user_create)

    return result


@router.post(
    "/login",
    status_code=status.HTTP_200_OK,
    response_model=UserLoginResponse,
    summary="User login",
    description="User login endpoint returns access and refresh tokens",
    responses=get_login_response(),
)
async def login_user(
    response: Response,
    user_login: UserLogin = Body(
        ...,
        description="login, password for sign in app",
    ),
    user_agent: Annotated[str | None, Header()] = None,
    auth_service: AuthService = Depends(get_auth_service),
) -> UserLoginResponse:
    """
    Аутентификация пользователя по логину и паролю.
    Выдача токенов.
    """
    logger.info("login attempt from user %s", user_login.login)

    result = await auth_service.login_user(user_login, user_agent)

    response.set_cookie(
        key="access_token",
        value=result.access_token,
        httponly=True,
        samesite="lax",
    )
    response.set_cookie(
        key="refresh_token",
        value=result.refresh_token,
        httponly=True,
        samesite="lax",
    )
    return {
        "access_token": result.access_token,
        "refresh_token": result.refresh_token,
    }


@router.post(
    "/social-login",
    response_model=BaseModel,
    status_code=status.HTTP_200_OK,
    summary="OAuth 2.0 login",
    description="OAuth 2.0 login",
)
async def social_login() -> BaseModel:
    return {}


@router.post(
    "/token/refresh",
    status_code=status.HTTP_200_OK,
    response_model=UserLoginResponse,
    summary="New access and refresh tokens",
    description="Get new access and refresh tokens",
    responses=get_token_refr_response(),
)
async def refresh_token(
    request: Request,
    response: Response,
    user_id: str = Depends(get_user_id_from_refresh_token),
    user_agent: Annotated[str | None, Header()] = None,
    auth_service: AuthService = Depends(get_auth_service),
) -> UserLoginResponse:
    """
    Возвращает новую пару access_token/refresh_token токенов
    в обмен на корректный refresh_token
    """
    logger.info("token refresh from user_id %s", user_id)

    access_token = request.cookies.get("access_token")
    refresh_token = request.cookies.get("refresh_token")

    result = await auth_service.refresh_token(
        user_id, user_agent, access_token, refresh_token
    )

    response.set_cookie(
        key="access_token",
        value=result.access_token,
        httponly=True,
        samesite="lax",
    )
    response.set_cookie(
        key="refresh_token",
        value=result.refresh_token,
        httponly=True,
        samesite="lax",
    )

    return {
        "access_token": result.access_token,
        "refresh_token": result.refresh_token,
    }


@router.post(
    "/logout",
    status_code=status.HTTP_204_NO_CONTENT,
    summary="User logout",
    description="User logout endpoint",
)
async def logout_user(
    request: Request,
    response: Response,
    user_id: str = Depends(get_user_id_from_access_token),
    user_agent: Annotated[str | None, Header()] = None,
    auth_service: AuthService = Depends(get_auth_service),
) -> None:
    """
    Выход пользователя - удаление токенов.
    """
    logger.info("logout user_id %s", user_id)

    access_token = request.cookies.get("access_token")
    refresh_token = request.cookies.get("refresh_token")

    response.delete_cookie("access_token")
    response.delete_cookie("refresh_token")

    await auth_service.logout_user(
        user_id, user_agent, access_token, refresh_token
    )

    return None


@router.post(
    "/password_update",
    status_code=status.HTTP_200_OK,
    summary="User password update",
    description="User password update endpoint",
    responses=get_change_psw_response(),
)
async def password_update(
    user_update: UserUpdate = Body(
        ...,
        description="creds for update password",
    ),
    user_id: str = Depends(get_user_id_from_access_token),
    auth_service: AuthService = Depends(get_auth_service),
) -> None:
    """
    Обновление пароля пользователя.
    """
    logger.info(
        "password_update for user %s %s (user_id %s)",
        user_update.first_name,
        user_update.last_name,
        user_id,
    )

    result = await auth_service.password_update(user_id, user_update)

    return result


@router.post(
    "/verify",
    status_code=status.HTTP_200_OK,
    summary="User permissions verify",
    description="User permissions verify endpoint",
)
async def verify_role(
    access_token: str = Query(description="Токен доступа"),
    role: str = Query(description="Имя роли"),
    auth_service: AuthService = Depends(get_auth_service),
) -> None:
    """
    Проверка наличия роли в пользовательском токене доступа.
    """
    result = await auth_service.verify_role(access_token, role)
    if not result:
        raise HTTPException(
            status_code=status.HTTP_400_BAD_REQUEST,
            detail=f"Role {role} is not in token roles",
        )
    return None<|MERGE_RESOLUTION|>--- conflicted
+++ resolved
@@ -7,10 +7,7 @@
     Depends,
     Header,
     HTTPException,
-<<<<<<< HEAD
     Query,
-=======
->>>>>>> 30528a1e
     Request,
     Response,
     status,
@@ -225,6 +222,7 @@
 
 @router.post(
     "/verify",
+    response_model=BaseModel,
     status_code=status.HTTP_200_OK,
     summary="User permissions verify",
     description="User permissions verify endpoint",
