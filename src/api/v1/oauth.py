--- conflicted
+++ resolved
@@ -4,10 +4,7 @@
 from typing import Annotated
 from urllib.parse import urlencode
 
-<<<<<<< HEAD
-=======
 import pkce
->>>>>>> b806db62
 from fastapi import (
     APIRouter,
     Depends,
@@ -123,7 +120,6 @@
 async def vk_social_login(
     response: Response,
 ):
-
     state = "".join(
         random.choices(string.ascii_uppercase + string.digits, k=32)
     )
@@ -175,7 +171,6 @@
     auth_service: AuthService = Depends(get_auth_service),
     user_agent: Annotated[str | None, Header()] = None,
 ):
-
     origin_state = request.cookies.get("vk_oauth_state")
     code_verifier = request.cookies.get("vk_oauth_code_verifier")
 
