import logging
import random
import string
from typing import Annotated
from urllib.parse import urlencode

<<<<<<< HEAD
=======
import pkce
>>>>>>> c0909886
from fastapi import (
    APIRouter,
    Depends,
    Header,
    Query,
    Request,
    Response,
    status,
)
from fastapi.responses import RedirectResponse

from core.config import settings
from schemas.yndx_oauth import UserInfoSchema
from services.auth.auth_service import AuthService, get_auth_service
from services.helpers import (
    convert_vk_user_info_to_yndx,
    set_tokens_in_cookies,
    vk_info_request,
    vk_token_request,
    yndx_info_request,
    yndx_token_request,
)
from services.tracer import Tracer, get_tracer

logger = logging.getLogger(__name__)

router = APIRouter(prefix="/oauth", tags=["OAuth 2.0"])


@router.get(
    "/yndx_social_login",
    status_code=status.HTTP_302_FOUND,
    summary="OAuth 2.0 Yndx login",
    description="""
    ## Важно
    Для тестирования этого эндпоинта вам необходимо скопировать ссылку
    https://localhost:443/api/v1/oauth/yndx_social_login
    и вызвать ее в браузере.
    Так как Swagger UI делает xhr-запросы, при выполнении которых
    могут возникать ограничения, связанные с CORS.
    """,
)
async def yndx_social_login(
    request: Request, tracer: Tracer = Depends(get_tracer)
) -> RedirectResponse:
    request_id = request.headers.get("X-Request-Id")
    with tracer.start_span("Social login yndx") as span:
        span.set_attribute("http.request_id", request_id)
        params = {
            "response_type": "code",
            "client_id": settings.yndx_oauth.YNDX_CLIENT_ID,
        }
        auth_url = f"{settings.yndx_oauth.YNDX_CODE_URL}?{urlencode(params)}"
        logger.warning("url: %s", auth_url)
        return RedirectResponse(auth_url)


@router.get(
    "/yndx_callback",
    response_model="",
    status_code=status.HTTP_200_OK,
    summary="OAuth 2.0 Yndx login callback",
    description="""
    Логинит пользователя с помощью информации, полученной от Yandex,
    на основе кода, полученного в эндпоинте /yndx_social_login
    """,
)
async def yndx_callback(
    response: Response,
    request: Request,
    code: str = Query(
        ...,
        title="code",
        description="Код подтверждения аутентификации в Yandex",
    ),
    auth_service: AuthService = Depends(get_auth_service),
    user_agent: Annotated[str | None, Header()] = None,
    tracer: Tracer = Depends(get_tracer),
):
    request_id = request.headers.get("X-Request-Id")

    with tracer.start_span("yndx_callback") as span:
        span.set_attribute("http.request_id", request_id)

        with tracer.start_span("Request for yndx access token") as inner_span:
            inner_span.set_attribute("http.request_id", request_id)
            resp_token_dict = await yndx_token_request(code)
            logger.warning("Response YNDX_TOKEN_URL: %s", resp_token_dict)

        with tracer.start_span("Request for user info to yndx") as inner_span:
            inner_span.set_attribute("http.request_id", request_id)
            resp_info_dict = await yndx_info_request(resp_token_dict)
            logger.warning("Response YNDX_INFO_URL: %s", resp_info_dict)

        with tracer.start_span("Login user") as inner_span:
            inner_span.set_attribute("http.request_id", request_id)
            user_info = UserInfoSchema(**resp_info_dict)
            user, tokens = await auth_service.login_user_yndx(
                user_info, user_agent, request_id
            )

    set_tokens_in_cookies(response, tokens)

    return user


@router.get(
    "/vk_social_login",
    status_code=status.HTTP_200_OK,
    summary="OAuth 2.0 VK login",
    description="Redirects to VK OAuth 2.0 login page.",
)
async def vk_social_login(
    response: Response,
):

    state = "".join(
        random.choices(string.ascii_uppercase + string.digits, k=32)
    )
    code_verifier, code_challenge = pkce.generate_pkce_pair()

    params = {
        "response_type": "code",
        "client_id": settings.vk_oauth.VK_CLIENT_ID,
        "redirect_uri": "https://localhost/api/v1/oauth/vk_callback",
        "state": state,
        "scope": "email phone",
        "code_challenge": code_challenge,
        "code_challenge_method": "S256",
    }
    auth_url = f"{settings.vk_oauth.VK_CODE_URL}?{urlencode(params)}"

    response = RedirectResponse(auth_url)

    response.set_cookie(
        key="vk_oauth_state",
        value=state,
        httponly=True,
        samesite="lax",
    )

    response.set_cookie(
        key="vk_oauth_code_verifier",
        value=code_verifier,
        httponly=True,
        samesite="lax",
    )

    return response


@router.get(
    "/vk_callback",
    response_model="",
    status_code=status.HTTP_200_OK,
    summary="OAuth 2.0 VK login",
    description="Callback from VK OAuth 2.0 login page.",
)
async def vk_callback(
    code: str,
    device_id: str,
    state: str,
    request: Request,
    response: Response,
    auth_service: AuthService = Depends(get_auth_service),
    user_agent: Annotated[str | None, Header()] = None,
):

    origin_state = request.cookies.get("vk_oauth_state")
    code_verifier = request.cookies.get("vk_oauth_code_verifier")

    if state != origin_state:
        logger.error("VK state is invalid!")

    resp_token_dict = await vk_token_request(
        code, code_verifier, device_id, state
    )

    resp_info_dict = await vk_info_request(resp_token_dict)

    # приводим словарь с user info к общему формату,
    # чтобы использовать общие ф-ии
    resp_info_dict = await convert_vk_user_info_to_yndx(resp_info_dict)

    user_info = UserInfoSchema(**resp_info_dict)
    user, tokens = await auth_service.login_user_yndx(user_info, user_agent)

    set_tokens_in_cookies(response, tokens)

    return user<|MERGE_RESOLUTION|>--- conflicted
+++ resolved
@@ -4,10 +4,7 @@
 from typing import Annotated
 from urllib.parse import urlencode
 
-<<<<<<< HEAD
-=======
 import pkce
->>>>>>> c0909886
 from fastapi import (
     APIRouter,
     Depends,
