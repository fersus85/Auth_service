from datetime import datetime, timedelta
from typing import Any, Dict, List
from uuid import UUID, uuid4

import jwt
from fastapi import Depends, HTTPException, Request, status

from core.config import settings
from db.casher import AbstractCache, get_cacher
<<<<<<< HEAD
from exceptions.errors import UnauthorizedExc
=======
>>>>>>> 8793467b
from schemas.auth import AccessJWT


async def decode_jwt_token(encoded_jwt_token: str):
    token_dict = jwt.decode(
        encoded_jwt_token,
        settings.JWT_TOKEN_SECRET_KEY,
        algorithms=[settings.JWT_TOKEN_ALGORITHM],
    )
    return token_dict


async def generate_new_tokens(user_id: UUID, roles: List[str]):
    now = datetime.now()
    expire_for_access_token = now + timedelta(
        minutes=settings.JWT_TOKEN_EXPIRE_TIME_M
    )
    expire_for_refresh_token = now + timedelta(
        minutes=settings.JWT_TOKEN_EXPIRE_TIME_M * 100
    )

    access_token_dict = {
        "user_id": str(user_id),
        "iat": now.timestamp(),
        "roles": roles,
    }
    refresh_token_dict = access_token_dict.copy()

    access_token_dict.update(
        {"jti": str(uuid4()), "exp": expire_for_access_token}
    )
    refresh_token_dict.update(
        {"jti": str(uuid4()), "exp": expire_for_refresh_token}
    )

    access_token_encoded_jwt = jwt.encode(
        access_token_dict,
        settings.JWT_TOKEN_SECRET_KEY,
        algorithm=settings.JWT_TOKEN_ALGORITHM,
    )
    refresh_token_encoded_jwt = jwt.encode(
        refresh_token_dict,
        settings.JWT_TOKEN_SECRET_KEY,
        algorithm=settings.JWT_TOKEN_ALGORITHM,
    )

    return (access_token_encoded_jwt, refresh_token_encoded_jwt)


def get_access_token_from_cookies(request: Request):
    token = request.cookies.get("access_token")

    if not token:
        raise UnauthorizedExc("Access token not found")

    return token


async def get_user_id_from_access_token(
    access_token: str = Depends(get_access_token_from_cookies),
):
    try:
        payload = jwt.decode(
            access_token,
            settings.JWT_TOKEN_SECRET_KEY,
            algorithms=settings.JWT_TOKEN_ALGORITHM,
        )
    except jwt.InvalidTokenError:
        raise UnauthorizedExc("Token is invalid")

    expire = payload.get("exp")
    expire_time = datetime.fromtimestamp(int(expire))
    if (not expire) or (expire_time < datetime.now()):
        raise UnauthorizedExc("Token is expired")

    user_id = payload.get("user_id")
    if not user_id:
        raise UnauthorizedExc("User ID not found")

    token_id = payload.get("jti")
    cacher: AbstractCache = await get_cacher()
    token_is_in_blacklist = await cacher.get(f"blacklist:{token_id}")
    if token_is_in_blacklist:
        raise UnauthorizedExc("Token is in blacklist")

    return user_id


def get_refresh_token_from_cookies(request: Request):
    token = request.cookies.get("refresh_token")

    if not token:
        raise HTTPException(
            status_code=status.HTTP_401_UNAUTHORIZED,
            detail="Refresh token not found",
        )

    return token


async def get_user_id_from_refresh_token(
    refresh_token: str = Depends(get_refresh_token_from_cookies),
):
    try:
        payload = jwt.decode(
            refresh_token,
            settings.JWT_TOKEN_SECRET_KEY,
            algorithms=settings.JWT_TOKEN_ALGORITHM,
        )
    except jwt.InvalidTokenError:
        raise HTTPException(
            status_code=status.HTTP_401_UNAUTHORIZED,
            detail="Refresh token is invalid",
        )

    expire = payload.get("exp")
    expire_time = datetime.fromtimestamp(int(expire))
    if (not expire) or (expire_time < datetime.now()):
        raise HTTPException(
            status_code=status.HTTP_401_UNAUTHORIZED, detail="Token expired"
        )

    user_id = payload.get("user_id")
    if not user_id:
        raise HTTPException(
            status_code=status.HTTP_401_UNAUTHORIZED,
            detail="Не найден ID пользователя",
        )

    return user_id


async def get_params_from_refresh_token(
    refresh_token: str = Depends(get_refresh_token_from_cookies),
) -> AccessJWT:
    try:
        payload = jwt.decode(
            refresh_token,
            settings.JWT_TOKEN_SECRET_KEY,
            algorithms=settings.JWT_TOKEN_ALGORITHM,
        )
    except jwt.InvalidTokenError:
        raise HTTPException(
            status_code=status.HTTP_401_UNAUTHORIZED,
            detail="Токен не валидный!",
        )

    if msg := check_token_payload_valid(payload):
        raise HTTPException(
            status_code=status.HTTP_401_UNAUTHORIZED,
            detail=msg,
        )

    decoded = AccessJWT(
        jti=UUID(payload["jti"]),
        user_id=UUID(payload["user_id"]),
        iat=payload["iat"],
        exp=payload["exp"],
        roles=payload["roles"],
    )
    return decoded


def check_token_payload_valid(payload: Dict[str, Any]) -> str:
    expire = payload.get("exp")
    expire_time = datetime.fromtimestamp(int(expire))
    if (not expire) or (expire_time < datetime.now()):
        return "Токен истек"

    user_id = payload.get("user_id")
    if not user_id:
        return "Не найден ID пользователя"<|MERGE_RESOLUTION|>--- conflicted
+++ resolved
@@ -7,10 +7,9 @@
 
 from core.config import settings
 from db.casher import AbstractCache, get_cacher
-<<<<<<< HEAD
+
 from exceptions.errors import UnauthorizedExc
-=======
->>>>>>> 8793467b
+
 from schemas.auth import AccessJWT
 
 
