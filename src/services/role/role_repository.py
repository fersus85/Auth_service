--- conflicted
+++ resolved
@@ -7,11 +7,8 @@
 from sqlalchemy.exc import IntegrityError
 from sqlalchemy.ext.asyncio import AsyncSession
 
-<<<<<<< HEAD
 from core.config import UserRoleDefault
-=======
 from exceptions.errors import NoResult, RoleServiceExc
->>>>>>> 3a8c03da
 from models import Role
 from models.user import user_roles
 from schemas.role import RoleCreate, RoleFull, RoleUpdate
